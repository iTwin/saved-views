--- conflicted
+++ resolved
@@ -15,19 +15,15 @@
 import { PageLayout } from "@itwin/itwinui-layouts-react";
 import { Button, toaster } from "@itwin/itwinui-react";
 import {
-<<<<<<< HEAD
-  ITwinSavedViewsClient, SavedViewsFolderWidget, createTileOptions, useSavedViews,
-=======
-  ITwinSavedViewsClient, SavedViewOptions, SavedViewsFolderWidget, applyExtensionsToViewport, useSavedViews,
-  translateLegacySavedViewToITwinJsViewState, translateSavedViewResponseToLegacySavedViewResponse,
->>>>>>> ffa1cd1c
+  ITwinSavedViewsClient, SavedViewsFolderWidget, applyExtensionsToViewport, createTileOptions,
+  translateLegacySavedViewToITwinJsViewState, translateSavedViewResponseToLegacySavedViewResponse, useSavedViews,
 } from "@itwin/saved-views-react";
 import { useEffect, useMemo, useState, type ReactElement } from "react";
 
+import { ViewportComponent } from "@itwin/imodel-components-react";
+import { SavedViewWithDataRepresentation } from "@itwin/saved-views-client";
 import { applyUrlPrefix } from "../../environment";
 import { LoadingScreen } from "../common/LoadingScreen";
-import { ViewportComponent } from "@itwin/imodel-components-react";
-import { SavedViewWithDataRepresentation } from "@itwin/saved-views-client";
 
 import "./ITwinJsApp.css";
 
@@ -213,33 +209,9 @@
         savedViews={savedViews.savedViews}
         groups={savedViews.groups}
         tags={savedViews.tags}
-<<<<<<< HEAD
         actions={savedViews.actions}
         options={() => tileOptions}
-=======
-        actions={{
-          renameSavedView: savedViews.renameSavedView,
-          renameGroup: savedViews.renameGroup,
-          deleteGroup: savedViews.deleteGroup,
-        }}
         onTileClick={handleTileClick}
-        options={(savedView) => [
-          <SavedViewOptions.MoveToGroup
-            key="move"
-            groups={groups}
-            moveToGroup={savedViews.moveToGroup}
-            moveToNewGroup={savedViews.moveToNewGroup}
-          />,
-          <SavedViewOptions.ManageTags
-            key="tags"
-            tags={tags}
-            addTag={savedViews.addTag}
-            addNewTag={savedViews.addNewTag}
-            removeTag={savedViews.removeTag}
-          />,
-          <MenuItem key="delete" onClick={() => savedViews.deleteSavedView(savedView.id)}>Delete</MenuItem>,
-        ]}
->>>>>>> ffa1cd1c
       />
     </PageLayout.Content>
   );
