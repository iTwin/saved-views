{
  "name": "test-app-frontend",
  "private": true,
  "version": "0.0.0",
  "license": "MIT",
  "author": {
    "name": "Bentley Systems, Inc.",
    "url": "https://www.bentley.com"
  },
  "scripts": {
    "start": "vite",
    "build": "vite build",
    "preview": "vite preview",
    "typecheck": "tsc"
  },
  "dependencies": {
    "@bentley/icons-generic-webfont": "^1.0.34",
    "@itwin/appui-layout-react": "^4.3.0",
    "@itwin/appui-react": "^4.3.0",
    "@itwin/components-react": "^4.3.0",
    "@itwin/core-bentley": "^4.0.6",
    "@itwin/core-common": "^4.0.6",
    "@itwin/core-frontend": "^4.0.6",
    "@itwin/core-i18n": "^4.0.6",
    "@itwin/core-react": "^4.3.0",
    "@itwin/imodel-components-react": "^4.3.0",
    "@itwin/imodels-access-frontend": "^4.0.4",
    "@itwin/imodels-client-management": "^4.1.1",
    "@itwin/itwinui-icons-react": "^2.4.0",
    "@itwin/itwinui-illustrations-react": "^2.1.0",
    "@itwin/itwinui-layouts-css": "^0.2.0",
    "@itwin/itwinui-layouts-react": "^0.2.0",
    "@itwin/itwinui-react": "^2.12.10",
    "@itwin/saved-views-react": "workspace:*",
    "@types/react": "^17.0.0",
    "@types/react-dom": "^17.0.0",
    "@types/react-redux": "^7.1.25",
    "@vitejs/plugin-react-swc": "^3.3.1",
<<<<<<< HEAD
    "oidc-client-ts": "^2.4.0",
=======
    "immer": "^10.0.2",
    "oidc-client-ts": "^2.2.4",
>>>>>>> 552b0e8d
    "react": "^17.0.0",
    "react-dom": "^17.0.0",
    "react-redux": "^7.2.2",
    "react-router-dom": "^6.11.2",
    "redux": "^4.1.0",
    "sass": "^1.64.1",
    "typescript": "^5.1.6",
    "vite": "^4.4.11",
    "vite-plugin-static-copy": "^0.17.0"
  }
}<|MERGE_RESOLUTION|>--- conflicted
+++ resolved
@@ -36,12 +36,8 @@
     "@types/react-dom": "^17.0.0",
     "@types/react-redux": "^7.1.25",
     "@vitejs/plugin-react-swc": "^3.3.1",
-<<<<<<< HEAD
+    "immer": "^10.0.2",
     "oidc-client-ts": "^2.4.0",
-=======
-    "immer": "^10.0.2",
-    "oidc-client-ts": "^2.2.4",
->>>>>>> 552b0e8d
     "react": "^17.0.0",
     "react-dom": "^17.0.0",
     "react-redux": "^7.2.2",
