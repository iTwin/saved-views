--- conflicted
+++ resolved
@@ -64,13 +64,8 @@
         specifier: ^5.1.6
         version: 5.3.2
       vite:
-<<<<<<< HEAD
-        specifier: ^4.4.7
-        version: 4.5.0(@types/node@18.18.13)(sass@1.69.5)
-=======
         specifier: ^4.4.11
-        version: 4.4.11(@types/node@18.11.9)(sass@1.64.1)
->>>>>>> 552b0e8d
+        version: 4.4.11(@types/node@18.18.13)(sass@1.69.5)
       vitest:
         specifier: ^0.33.0
         version: 0.33.0(happy-dom@10.11.2)
@@ -79,21 +74,16 @@
     dependencies:
       '@itwin/appui-layout-react':
         specifier: ^4.0.6
-        version: 4.3.0(@itwin/appui-abstract@4.0.6)(@itwin/core-bentley@4.0.6)(@itwin/core-react@4.3.0)(react-dom@17.0.0)(react@17.0.0)
+        version: 4.6.4(@itwin/appui-abstract@4.2.4)(@itwin/core-bentley@4.2.4)(@itwin/core-react@4.6.4)(@types/react@17.0.71)(react-dom@17.0.2)(react@17.0.2)
       '@itwin/itwinui-icons-react':
         specifier: ^2.4.0
-        version: 2.7.0(react-dom@17.0.2)(react@17.0.2)
+        version: 2.4.0(react-dom@17.0.2)(react@17.0.2)
       '@itwin/itwinui-react':
-<<<<<<< HEAD
-        specifier: ^2.11.10
+        specifier: ^2.12.10
         version: 2.12.17(react-dom@17.0.2)(react@17.0.2)
-=======
-        specifier: ^2.12.10
-        version: 2.12.17(react-dom@17.0.0)(react@17.0.0)
       '@itwin/saved-views-client':
         specifier: workspace:*
         version: link:../saved-views-client
->>>>>>> 552b0e8d
       '@reduxjs/toolkit':
         specifier: ^1.9.5
         version: 1.9.7(react-redux@7.2.9)(react@17.0.2)
@@ -175,24 +165,16 @@
         version: 3.1.2
       '@types/react-window':
         specifier: ^1.8.5
-<<<<<<< HEAD
         version: 1.8.8
-=======
-        version: 1.8.5
       '@types/recursive-readdir':
         specifier: ^2.2.2
         version: 2.2.4
->>>>>>> 552b0e8d
       '@types/uuid':
         specifier: ^9.0.2
         version: 9.0.7
       '@vitejs/plugin-react-swc':
         specifier: ^3.3.2
-<<<<<<< HEAD
-        version: 3.5.0(vite@4.5.0)
-=======
         version: 3.3.2(vite@4.4.11)
->>>>>>> 552b0e8d
       '@vitest/coverage-v8':
         specifier: ^0.33.0
         version: 0.33.0(vitest@0.33.0)
@@ -227,13 +209,8 @@
         specifier: ^5.1.6
         version: 5.3.2
       vite:
-<<<<<<< HEAD
-        specifier: ^4.4.7
-        version: 4.5.0(@types/node@18.18.13)(sass@1.69.5)
-=======
         specifier: ^4.4.11
-        version: 4.4.11(@types/node@18.11.9)(sass@1.64.1)
->>>>>>> 552b0e8d
+        version: 4.4.11(@types/node@18.18.13)(sass@1.69.5)
       vitest:
         specifier: ^0.33.0
         version: 0.33.0(happy-dom@10.11.2)
@@ -320,7 +297,7 @@
         version: 4.2.1
       '@itwin/itwinui-icons-react':
         specifier: ^2.4.0
-        version: 2.7.0(react-dom@17.0.2)(react@17.0.2)
+        version: 2.4.0(react-dom@17.0.2)(react@17.0.2)
       '@itwin/itwinui-illustrations-react':
         specifier: ^2.1.0
         version: 2.1.0(react-dom@17.0.2)(react@17.0.2)
@@ -331,13 +308,8 @@
         specifier: ^0.2.0
         version: 0.2.0(react-dom@17.0.2)(react@17.0.2)
       '@itwin/itwinui-react':
-<<<<<<< HEAD
-        specifier: ^2.11.10
+        specifier: ^2.12.10
         version: 2.12.17(react-dom@17.0.2)(react@17.0.2)
-=======
-        specifier: ^2.12.10
-        version: 2.12.17(react-dom@17.0.0)(react@17.0.0)
->>>>>>> 552b0e8d
       '@itwin/saved-views-react':
         specifier: workspace:*
         version: link:../saved-views-react
@@ -352,14 +324,10 @@
         version: 7.1.31
       '@vitejs/plugin-react-swc':
         specifier: ^3.3.1
-<<<<<<< HEAD
-        version: 3.5.0(vite@4.5.0)
-=======
         version: 3.3.2(vite@4.4.11)
       immer:
         specifier: ^10.0.2
         version: 10.0.3
->>>>>>> 552b0e8d
       oidc-client-ts:
         specifier: ^2.4.0
         version: 2.4.0
@@ -385,19 +353,11 @@
         specifier: ^5.1.6
         version: 5.3.2
       vite:
-<<<<<<< HEAD
-        specifier: ^4.4.7
-        version: 4.5.0(@types/node@18.18.13)(sass@1.69.5)
-      vite-plugin-static-copy:
-        specifier: ^0.17.0
-        version: 0.17.1(vite@4.5.0)
-=======
         specifier: ^4.4.11
-        version: 4.4.11(@types/node@18.11.9)(sass@1.64.1)
+        version: 4.4.11(@types/node@18.18.13)(sass@1.69.5)
       vite-plugin-static-copy:
         specifier: ^0.17.0
         version: 0.17.0(vite@4.4.11)
->>>>>>> 552b0e8d
 
 packages:
 
@@ -860,7 +820,7 @@
       debug: 4.3.4
       espree: 9.6.1
       globals: 13.23.0
-      ignore: 5.3.0
+      ignore: 5.2.4
       import-fresh: 3.3.0
       js-yaml: 4.1.0
       minimatch: 3.1.2
@@ -918,7 +878,7 @@
       '@itwin/appui-abstract': 4.2.4(@itwin/core-bentley@4.2.4)
       '@itwin/core-bentley': 4.2.4
       '@itwin/core-react': 4.6.4(@itwin/appui-abstract@4.2.4)(@itwin/core-bentley@4.2.4)(react-dom@17.0.2)(react@17.0.2)
-      '@itwin/itwinui-icons-react': 2.7.0(react-dom@17.0.2)(react@17.0.2)
+      '@itwin/itwinui-icons-react': 2.4.0(react-dom@17.0.2)(react@17.0.2)
       '@itwin/itwinui-variables': 2.1.2
       classnames: 2.3.1
       immer: 9.0.6
@@ -962,17 +922,10 @@
       '@itwin/core-telemetry': 4.2.4(@itwin/core-geometry@4.2.4)
       '@itwin/imodel-components-react': 4.6.4(@itwin/appui-abstract@4.2.4)(@itwin/components-react@4.6.4)(@itwin/core-bentley@4.2.4)(@itwin/core-common@4.2.4)(@itwin/core-frontend@4.2.4)(@itwin/core-geometry@4.2.4)(@itwin/core-quantity@4.2.4)(@itwin/core-react@4.6.4)(react-dom@17.0.2)(react@17.0.2)
       '@itwin/itwinui-icons': 1.16.0
-<<<<<<< HEAD
-      '@itwin/itwinui-icons-react': 2.7.0(react-dom@17.0.2)(react@17.0.2)
+      '@itwin/itwinui-icons-react': 2.4.0(react-dom@17.0.2)(react@17.0.2)
       '@itwin/itwinui-illustrations-react': 2.1.0(react-dom@17.0.2)(react@17.0.2)
       '@itwin/itwinui-react': 2.12.17(react-dom@17.0.2)(react@17.0.2)
       '@itwin/itwinui-variables': 2.1.2
-=======
-      '@itwin/itwinui-icons-react': 2.4.0(react-dom@17.0.0)(react@17.0.0)
-      '@itwin/itwinui-illustrations-react': 2.1.0(react-dom@17.0.0)(react@17.0.0)
-      '@itwin/itwinui-react': 2.12.17(react-dom@17.0.0)(react@17.0.0)
-      '@itwin/itwinui-variables': 2.0.0
->>>>>>> 552b0e8d
       classnames: 2.3.1
       immer: 9.0.6
       lodash: 4.17.21
@@ -1003,23 +956,13 @@
       react-dom: ^17.0.0 || ^18.0.0
     dependencies:
       '@bentley/icons-generic': 1.0.34
-<<<<<<< HEAD
       '@itwin/appui-abstract': 4.2.4(@itwin/core-bentley@4.2.4)
       '@itwin/core-bentley': 4.2.4
       '@itwin/core-react': 4.6.4(@itwin/appui-abstract@4.2.4)(@itwin/core-bentley@4.2.4)(react-dom@17.0.2)(react@17.0.2)
-      '@itwin/itwinui-icons-react': 2.7.0(react-dom@17.0.2)(react@17.0.2)
+      '@itwin/itwinui-icons-react': 2.4.0(react-dom@17.0.2)(react@17.0.2)
       '@itwin/itwinui-react': 2.12.17(react-dom@17.0.2)(react@17.0.2)
       '@itwin/itwinui-variables': 2.1.2
       '@types/shortid': 0.0.32
-=======
-      '@itwin/appui-abstract': 4.0.6(@itwin/core-bentley@4.0.6)
-      '@itwin/core-bentley': 4.0.6
-      '@itwin/core-react': 4.3.0(@itwin/appui-abstract@4.0.6)(@itwin/core-bentley@4.0.6)(react-dom@17.0.0)(react@17.0.0)
-      '@itwin/itwinui-icons-react': 2.4.0(react-dom@17.0.0)(react@17.0.0)
-      '@itwin/itwinui-react': 2.12.17(react-dom@17.0.0)(react@17.0.0)
-      '@itwin/itwinui-variables': 2.0.0
-      '@types/shortid': 0.0.29
->>>>>>> 552b0e8d
       classnames: 2.3.1
       immer: 9.0.6
       linkify-it: 2.2.0
@@ -1149,19 +1092,11 @@
       react-dom: ^17.0.0 || ^18.0.0
     dependencies:
       '@bentley/icons-generic': 1.0.34
-<<<<<<< HEAD
       '@itwin/appui-abstract': 4.2.4(@itwin/core-bentley@4.2.4)
       '@itwin/core-bentley': 4.2.4
-      '@itwin/itwinui-icons-react': 2.7.0(react-dom@17.0.2)(react@17.0.2)
+      '@itwin/itwinui-icons-react': 2.4.0(react-dom@17.0.2)(react@17.0.2)
       '@itwin/itwinui-react': 2.12.17(react-dom@17.0.2)(react@17.0.2)
       '@itwin/itwinui-variables': 2.1.2
-=======
-      '@itwin/appui-abstract': 4.0.6(@itwin/core-bentley@4.0.6)
-      '@itwin/core-bentley': 4.0.6
-      '@itwin/itwinui-icons-react': 2.4.0(react-dom@17.0.0)(react@17.0.0)
-      '@itwin/itwinui-react': 2.12.17(react-dom@17.0.0)(react@17.0.0)
-      '@itwin/itwinui-variables': 2.0.0
->>>>>>> 552b0e8d
       classnames: 2.3.1
       dompurify: 2.4.7
       lodash: 4.17.21
@@ -1219,7 +1154,6 @@
       react-dom: ^17.0.0 || ^18.0.0
     dependencies:
       '@bentley/icons-generic': 1.0.34
-<<<<<<< HEAD
       '@itwin/appui-abstract': 4.2.4(@itwin/core-bentley@4.2.4)
       '@itwin/components-react': 4.6.4(@itwin/appui-abstract@4.2.4)(@itwin/core-bentley@4.2.4)(@itwin/core-react@4.6.4)(react-dom@17.0.2)(react@17.0.2)
       '@itwin/core-bentley': 4.2.4
@@ -1228,22 +1162,9 @@
       '@itwin/core-geometry': 4.2.4
       '@itwin/core-quantity': 4.2.4(@itwin/core-bentley@4.2.4)
       '@itwin/core-react': 4.6.4(@itwin/appui-abstract@4.2.4)(@itwin/core-bentley@4.2.4)(react-dom@17.0.2)(react@17.0.2)
-      '@itwin/itwinui-icons-react': 2.7.0(react-dom@17.0.2)(react@17.0.2)
+      '@itwin/itwinui-icons-react': 2.4.0(react-dom@17.0.2)(react@17.0.2)
       '@itwin/itwinui-react': 2.12.17(react-dom@17.0.2)(react@17.0.2)
       '@itwin/itwinui-variables': 2.1.2
-=======
-      '@itwin/appui-abstract': 4.0.6(@itwin/core-bentley@4.0.6)
-      '@itwin/components-react': 4.3.0(@itwin/appui-abstract@4.0.6)(@itwin/core-bentley@4.0.6)(@itwin/core-react@4.3.0)(react-dom@17.0.0)(react@17.0.0)
-      '@itwin/core-bentley': 4.0.6
-      '@itwin/core-common': 4.0.6(@itwin/core-bentley@4.0.6)(@itwin/core-geometry@4.0.6)
-      '@itwin/core-frontend': 4.0.6(@itwin/appui-abstract@4.0.6)(@itwin/core-bentley@4.0.6)(@itwin/core-common@4.0.6)(@itwin/core-geometry@4.0.6)(@itwin/core-orbitgt@4.0.6)(@itwin/core-quantity@4.0.6)
-      '@itwin/core-geometry': 4.0.6
-      '@itwin/core-quantity': 4.0.6(@itwin/core-bentley@4.0.6)
-      '@itwin/core-react': 4.3.0(@itwin/appui-abstract@4.0.6)(@itwin/core-bentley@4.0.6)(react-dom@17.0.0)(react@17.0.0)
-      '@itwin/itwinui-icons-react': 2.4.0(react-dom@17.0.0)(react@17.0.0)
-      '@itwin/itwinui-react': 2.12.17(react-dom@17.0.0)(react@17.0.0)
-      '@itwin/itwinui-variables': 2.0.0
->>>>>>> 552b0e8d
       classnames: 2.3.1
       react: 17.0.2
       react-dom: 17.0.2(react@17.0.2)
@@ -1320,13 +1241,8 @@
       - debug
     dev: false
 
-<<<<<<< HEAD
-  /@itwin/itwinui-icons-react@2.7.0(react-dom@17.0.2)(react@17.0.2):
-    resolution: {integrity: sha512-9H3PX9NjnwPu7edH03B8y7/WsHd1RLSUSeMDQDFIeS4dPWRKTuVtXvXJfGbvwB92uy/t1/ACNxAxHYhtpune6w==}
-=======
-  /@itwin/itwinui-icons-react@2.4.0(react-dom@17.0.0)(react@17.0.0):
+  /@itwin/itwinui-icons-react@2.4.0(react-dom@17.0.2)(react@17.0.2):
     resolution: {integrity: sha512-m1oX5Lxws40+IoySenzcV9hwBXk6oMpEGFMPr/XgbKpmMCsT6+ZnvLOf7WLFjz0gbsX3iD+IqLG/QA1dJ+AjRQ==}
->>>>>>> 552b0e8d
     peerDependencies:
       react: '>=16.8.6'
       react-dom: '>=16.8.6'
@@ -1364,25 +1280,15 @@
       react-dom: 17.0.2(react@17.0.2)
     dev: false
 
-<<<<<<< HEAD
   /@itwin/itwinui-react@2.12.17(react-dom@17.0.2)(react@17.0.2):
-=======
-  /@itwin/itwinui-react@2.12.17(react-dom@17.0.0)(react@17.0.0):
->>>>>>> 552b0e8d
     resolution: {integrity: sha512-SWr7GORX7GiTOmazLyzN+EzwH2WIVNUR3W831qSqOPyrbaG5QvOQ024PKokzkSKPesTySBYaodRk7I2HwoC77A==}
     peerDependencies:
       react: '>=16.8.6 < 19.0.0'
       react-dom: '>=16.8.6 < 19.0.0'
     dependencies:
-<<<<<<< HEAD
       '@itwin/itwinui-illustrations-react': 2.1.0(react-dom@17.0.2)(react@17.0.2)
       '@tippyjs/react': 4.2.6(react-dom@17.0.2)(react@17.0.2)
       '@types/react-table': 7.7.18
-=======
-      '@itwin/itwinui-illustrations-react': 2.1.0(react-dom@17.0.0)(react@17.0.0)
-      '@tippyjs/react': 4.2.6(react-dom@17.0.0)(react@17.0.0)
-      '@types/react-table': 7.7.14
->>>>>>> 552b0e8d
       classnames: 2.3.2
       react: 17.0.2
       react-dom: 17.0.2(react@17.0.2)
@@ -1864,22 +1770,17 @@
     resolution: {integrity: sha512-lfqOu9mp16nmaGRrS8deS2Taqhd5Ih0o92Te5Ws6I1py4ytHBcXLqh0YIqVsViqwVI5f+haiFM6hju814BzcmA==}
     dependencies:
       '@types/prop-types': 15.7.11
-      '@types/scheduler': 0.16.8
+      '@types/scheduler': 0.16.3
       csstype: 3.1.2
 
-<<<<<<< HEAD
-  /@types/scheduler@0.16.8:
-    resolution: {integrity: sha512-WZLiwShhwLRmeV6zH+GkbOFT6Z6VklCItrDioxUnv+u4Ll+8vKeFySoFyK/0ctcRpOmwAicELfmys1sDc/Rw+A==}
-=======
   /@types/recursive-readdir@2.2.4:
     resolution: {integrity: sha512-84REEGT3lcgopvpkmGApzmU5UEG0valme5rQS/KGiguTkJ70/Au8UYZTyrzoZnY9svuX9351+1uvrRPzWDD/uw==}
     dependencies:
-      '@types/node': 18.16.19
+      '@types/node': 18.18.13
     dev: true
 
   /@types/scheduler@0.16.3:
     resolution: {integrity: sha512-5cJ8CB4yAx7BH1oMvdU0Jh9lrEXyPkar6F9G/ERswkCuvP4KQZfZkSjcMbAICCpQTN4OuZn8tz0HiKv9TGZgrQ==}
->>>>>>> 552b0e8d
 
   /@types/semver@7.5.6:
     resolution: {integrity: sha512-dn1l8LaMea/IjDoHNd9J52uBbInB796CDffS6VdIxvqYCPSG0V0DzHp76GpaWnlhg88uYyPbXCDIowa86ybd5A==}
@@ -1930,7 +1831,7 @@
       debug: 4.3.4
       eslint: 8.54.0
       graphemer: 1.4.0
-      ignore: 5.3.0
+      ignore: 5.2.4
       natural-compare: 1.4.0
       semver: 7.5.4
       ts-api-utils: 1.0.3(typescript@5.3.2)
@@ -2045,23 +1946,13 @@
     resolution: {integrity: sha512-zuVdFrMJiuCDQUMCzQaD6KL28MjnqqN8XnAqiEq9PNm/hCPTSGfrXCOfwj1ow4LFb/tNymJPwsNbVePc1xFqrQ==}
     dev: false
 
-<<<<<<< HEAD
-  /@vitejs/plugin-react-swc@3.5.0(vite@4.5.0):
-    resolution: {integrity: sha512-1PrOvAaDpqlCV+Up8RkAh9qaiUjoDUcjtttyhXDKw53XA6Ve16SOp6cCOpRs8Dj8DqUQs6eTW5YkLcLJjrXAig==}
-=======
   /@vitejs/plugin-react-swc@3.3.2(vite@4.4.11):
     resolution: {integrity: sha512-VJFWY5sfoZerQRvJrh518h3AcQt6f/yTuWn4/TRB+dqmYU0NX1qz7qM5Wfd+gOQqUzQW4gxKqKN3KpE/P3+zrA==}
->>>>>>> 552b0e8d
-    peerDependencies:
-      vite: ^4 || ^5
-    dependencies:
-<<<<<<< HEAD
+    peerDependencies:
+      vite: ^4
+    dependencies:
       '@swc/core': 1.3.99
-      vite: 4.5.0(@types/node@18.18.13)(sass@1.69.5)
-=======
-      '@swc/core': 1.3.70
-      vite: 4.4.11(@types/node@18.11.9)
->>>>>>> 552b0e8d
+      vite: 4.4.11(@types/node@18.18.13)(sass@1.69.5)
     transitivePeerDependencies:
       - '@swc/helpers'
 
@@ -2552,7 +2443,7 @@
       fs-extra: 11.2.0
       glob-gitignore: 1.0.14
       glob2base: 0.0.12
-      ignore: 5.3.0
+      ignore: 5.2.4
       minimatch: 9.0.3
       p-map: 6.0.0
       resolve: 1.22.8
@@ -2953,16 +2844,7 @@
     engines: {node: '>=10'}
     dev: false
 
-<<<<<<< HEAD
-  /escape-string-regexp@5.0.0:
-    resolution: {integrity: sha512-/veY75JbMK4j1yjvuUxuVsiS/hr/4iHs9FTT6cgTexxdE0Ly/glccBAkloH/DofkjRbZU3bnoj38mOmhkZ0lHw==}
-    engines: {node: '>=12'}
-    dev: false
-
   /eslint-plugin-react-hooks@4.6.0(eslint@8.54.0):
-=======
-  /eslint-plugin-react-hooks@4.6.0(eslint@8.45.0):
->>>>>>> 552b0e8d
     resolution: {integrity: sha512-oFc7Itz9Qxh2x4gNHStv3BqJq54ExXmfC+a1NjAta66IAN87Wu0R/QArgIS9qKzX3dXKPI9H5crl9QchNMY9+g==}
     engines: {node: '>=10'}
     peerDependencies:
@@ -2993,7 +2875,7 @@
       prop-types: 15.8.1
       resolve: 2.0.0-next.5
       semver: 6.3.1
-      string.prototype.matchall: 4.0.10
+      string.prototype.matchall: 4.0.8
     dev: false
 
   /eslint-scope@7.2.2:
@@ -3039,7 +2921,7 @@
       glob-parent: 6.0.2
       globals: 13.23.0
       graphemer: 1.4.0
-      ignore: 5.3.0
+      ignore: 5.2.4
       imurmurhash: 0.1.4
       is-glob: 4.0.3
       is-path-inside: 3.0.3
@@ -3325,10 +3207,6 @@
     resolution: {integrity: sha512-hT9yh/tiinkmirKrlv4KWOjztdoZo1mx9Qh4KvWqC7isoXwdUY3PNWUxceF4/qO9R6riA2C29jdTOeQOIROjgw==}
     engines: {node: '>=6'}
 
-<<<<<<< HEAD
-  /get-func-name@2.0.2:
-    resolution: {integrity: sha512-8vXOvuE167CtIc3OyItco7N/dpRtBbYOsPsXCz7X/PMnlGjYjSGuZJgM1Y7mmew7BKf9BqvLX2tnOVy1BBUsxQ==}
-=======
   /fuse.js@6.6.2:
     resolution: {integrity: sha512-cJaJkxCCxC8qIIcPBF9yGxY0W/tVZS3uEISDxhYIdtk8OL93pe+6Zj7LjCqVV4dzbqcriOZ+kQ/NE4RXZHsIGA==}
     engines: {node: '>=10'}
@@ -3345,9 +3223,8 @@
     engines: {node: 6.* || 8.* || >= 10.*}
     dev: true
 
-  /get-func-name@2.0.0:
-    resolution: {integrity: sha512-Hm0ixYtaSZ/V7C8FJrtZIuBBI+iSgL+1Aq82zSu8VQNB4S3Gk8e7Qs3VwBDJAhmRZcFqkl3tQu36g/Foh5I5ig==}
->>>>>>> 552b0e8d
+  /get-func-name@2.0.2:
+    resolution: {integrity: sha512-8vXOvuE167CtIc3OyItco7N/dpRtBbYOsPsXCz7X/PMnlGjYjSGuZJgM1Y7mmew7BKf9BqvLX2tnOVy1BBUsxQ==}
     dev: true
 
   /get-intrinsic@1.2.2:
@@ -3375,7 +3252,7 @@
     engines: {node: '>= 6'}
     dependencies:
       glob: 7.2.3
-      ignore: 5.3.0
+      ignore: 5.2.4
       lodash.difference: 4.5.0
       lodash.union: 4.6.0
       make-array: 1.0.5
@@ -3432,7 +3309,7 @@
       array-union: 2.1.0
       dir-glob: 3.0.1
       fast-glob: 3.3.2
-      ignore: 5.3.0
+      ignore: 5.2.4
       merge2: 1.4.1
       slash: 3.0.0
     dev: false
@@ -3442,7 +3319,7 @@
     engines: {node: ^12.20.0 || ^14.13.1 || >=16.0.0}
     dependencies:
       dir-glob: 3.0.1
-      fast-glob: 3.3.0
+      fast-glob: 3.3.2
       ignore: 5.2.4
       merge2: 1.4.1
       slash: 4.0.0
@@ -3575,10 +3452,6 @@
       safer-buffer: 2.1.2
     dev: true
 
-<<<<<<< HEAD
-  /ignore@5.3.0:
-    resolution: {integrity: sha512-g7dmpshy+gD7mh88OC9NwSGTKoc3kyLAZQRU1mt53Aw/vnvfXnbC+F/7F7QoYVKbV+KNvJx8wArewKy1vXMtlg==}
-=======
   /icss-utils@5.1.0(postcss@8.4.27):
     resolution: {integrity: sha512-soFhflCVWLfRNOPU3iv5Z9VUdT44xFRbzjLsEzSr5AQmgqPMTHdU3PMT1Cf1ssx8fLNJDA1juftYl+PUcv3MqA==}
     engines: {node: ^10 || ^12 || >= 14}
@@ -3590,7 +3463,6 @@
 
   /ignore@5.2.4:
     resolution: {integrity: sha512-MAb38BcSbH0eHNBxn7ql2NH/kX33OkB3lZ1BNdh7ENeRChHTYsTvWrMubiIAMNS2llXEEgZ1MUOBtXChP3kaFQ==}
->>>>>>> 552b0e8d
     engines: {node: '>= 4'}
 
   /immer@10.0.3:
@@ -3707,12 +3579,16 @@
     resolution: {integrity: sha512-SbKbANkN603Vi4jEZv49LeVJMn4yGwsbzZworEoyEiutsN3nJYdbO36zfhGJ6QEDpOZIFkDtnq5JRxmvl3jsoQ==}
     engines: {node: '>=0.10.0'}
 
-<<<<<<< HEAD
   /is-finalizationregistry@1.0.2:
     resolution: {integrity: sha512-0by5vtUJs8iFQb5TYUHHPudOR+qXYIMKtiUzvLIZITZUjknFmziyBJuLhVRc+Ds0dREFlskDNJKYIdIzu/9pfw==}
     dependencies:
       call-bind: 1.0.5
     dev: false
+
+  /is-fullwidth-code-point@3.0.0:
+    resolution: {integrity: sha512-zymm5+u+sCsSWyD9qNaejV3DFvhCKclKdizYaJUuHA83RLjb7nSuGnddCHGv0hk+KY7BMAlsWeK4Ueg6EV6XQg==}
+    engines: {node: '>=8'}
+    dev: true
 
   /is-generator-function@1.0.10:
     resolution: {integrity: sha512-jsEjy9l3yiXEQ+PsXdmBwEPcOxaXWLspKdplFUVI9vq1iZgIekeC0L167qeu86czQaxed3q/Uzuw0swL0irL8A==}
@@ -3720,12 +3596,6 @@
     dependencies:
       has-tostringtag: 1.0.0
     dev: false
-=======
-  /is-fullwidth-code-point@3.0.0:
-    resolution: {integrity: sha512-zymm5+u+sCsSWyD9qNaejV3DFvhCKclKdizYaJUuHA83RLjb7nSuGnddCHGv0hk+KY7BMAlsWeK4Ueg6EV6XQg==}
-    engines: {node: '>=8'}
-    dev: true
->>>>>>> 552b0e8d
 
   /is-glob@4.0.3:
     resolution: {integrity: sha512-xelSayHH36ZgE7ZWhli7pW34hNbNl8Ojv5KVmkJD4hBdD3th8Tfk9vYasLM+mXWOZhFkgZfxhLSnrwRr4elSSg==}
@@ -4457,10 +4327,6 @@
       pathe: 1.1.1
     dev: true
 
-<<<<<<< HEAD
-  /postcss@8.4.31:
-    resolution: {integrity: sha512-PS08Iboia9mts/2ygV3eLpY5ghnUcfLV/EXTOW1E2qYxJKGGBUtNjN76FYHnMs36RmARn41bC0AZmn+rR0OVpQ==}
-=======
   /postcss-cli@10.1.0(postcss@8.4.27)(ts-node@10.9.1):
     resolution: {integrity: sha512-Zu7PLORkE9YwNdvOeOVKPmWghprOtjFQU3srMUGbdz3pHJiFh7yZ4geiZFMkjMfB0mtTFR3h8RemR62rPkbOPA==}
     engines: {node: '>=14'}
@@ -4470,7 +4336,7 @@
     dependencies:
       chokidar: 3.5.3
       dependency-graph: 0.11.0
-      fs-extra: 11.1.1
+      fs-extra: 11.2.0
       get-stdin: 9.0.0
       globby: 13.2.2
       picocolors: 1.0.0
@@ -4499,7 +4365,7 @@
     dependencies:
       lilconfig: 3.0.0
       postcss: 8.4.27
-      ts-node: 10.9.1(@types/node@18.11.9)(typescript@5.1.6)
+      ts-node: 10.9.1(@types/node@18.18.13)(typescript@5.3.2)
       yaml: 2.3.4
     dev: true
 
@@ -4585,7 +4451,6 @@
 
   /postcss@8.4.27:
     resolution: {integrity: sha512-gY/ACJtJPSmUFPDCHtX78+01fHa64FaU4zaaWfuh1MhGJISufJAH4cun6k/8fwsHYeK4UQmENQK+tRLCFJE8JQ==}
->>>>>>> 552b0e8d
     engines: {node: ^10 || ^12 || >=14}
     dependencies:
       nanoid: 3.3.7
@@ -5244,10 +5109,6 @@
       internal-slot: 1.0.6
     dev: true
 
-<<<<<<< HEAD
-  /string.prototype.matchall@4.0.10:
-    resolution: {integrity: sha512-rGXbGmOEosIQi6Qva94HUjgPs9vKW+dkG7Y8Q5O2OYkWL6wFaTRZO8zM4mhP94uX55wgyrXzfS2aGtGzUL7EJQ==}
-=======
   /string-hash@1.1.3:
     resolution: {integrity: sha512-kJUvRUFK49aub+a7T1nNE66EJbZBMnBgoC1UbCZ5n6bsZKBRga4KgBRTMn/pFkeCZSYtNeSyMxPDM0AXWELk2A==}
     dev: true
@@ -5263,7 +5124,6 @@
 
   /string.prototype.matchall@4.0.8:
     resolution: {integrity: sha512-6zOCOcJ+RJAQshcTvXPHoxoQGONa3e/Lqx90wUA+wEzX78sg5Bo+1tQo4N0pohS0erG9qtCqJDjNCQBjeWVxyg==}
->>>>>>> 552b0e8d
     dependencies:
       call-bind: 1.0.5
       define-properties: 1.2.1
@@ -5367,17 +5227,12 @@
     resolution: {integrity: sha512-N+8UisAXDGk8PFXP4HAzVR9nbfmVJ3zYLAWiTIoqC5v5isinhr+r5uaO8+7r3BMfuNIufIsA7RdpVgacC2cSpw==}
     dev: false
 
-<<<<<<< HEAD
-  /tinybench@2.5.1:
-    resolution: {integrity: sha512-65NKvSuAVDP/n4CqH+a9w2kTlLReS9vhsAP06MWx+/89nMinJyB2icyl58RIcqCmIggpojIGeuJGhjU1aGMBSg==}
-=======
   /thenby@1.3.4:
     resolution: {integrity: sha512-89Gi5raiWA3QZ4b2ePcEwswC3me9JIg+ToSgtE0JWeCynLnLxNr/f9G+xfo9K+Oj4AFdom8YNJjibIARTJmapQ==}
     dev: true
 
   /tinybench@2.5.0:
     resolution: {integrity: sha512-kRwSG8Zx4tjF9ZiyH4bhaebu+EDz1BOx9hOigYHlUW4xxI/wKIUQUqo018UlU4ar6ATPBsaMrdbKZ+tmPdohFA==}
->>>>>>> 552b0e8d
     dev: true
 
   /tinypool@0.6.0:
@@ -5693,11 +5548,7 @@
       mlly: 1.4.2
       pathe: 1.1.1
       picocolors: 1.0.0
-<<<<<<< HEAD
-      vite: 4.5.0(@types/node@18.18.13)(sass@1.69.5)
-=======
-      vite: 4.4.11(@types/node@18.16.19)
->>>>>>> 552b0e8d
+      vite: 4.4.11(@types/node@18.18.13)(sass@1.69.5)
     transitivePeerDependencies:
       - '@types/node'
       - less
@@ -5709,32 +5560,20 @@
       - terser
     dev: true
 
-<<<<<<< HEAD
-  /vite-plugin-static-copy@0.17.1(vite@4.5.0):
-    resolution: {integrity: sha512-9h3iaVs0bqnqZOM5YHJXGHqdC5VAVlTZ2ARYsuNpzhEJUHmFqXY7dAK4ZFpjEQ4WLFKcaN8yWbczr81n01U4sQ==}
-=======
   /vite-plugin-static-copy@0.17.0(vite@4.4.11):
     resolution: {integrity: sha512-2HpNbHfDt8SDy393AGXh9llHkc8FJMQkI8s3T5WsH3SWLMO+f5cFIyPErl4yGKU9Uh3Vaqsd4lHZYTf042fQ2A==}
->>>>>>> 552b0e8d
     engines: {node: ^14.18.0 || >=16.0.0}
     peerDependencies:
-      vite: ^3.0.0 || ^4.0.0 || ^5.0.0
+      vite: ^3.0.0 || ^4.0.0
     dependencies:
       chokidar: 3.5.3
       fast-glob: 3.3.2
       fs-extra: 11.2.0
       picocolors: 1.0.0
-<<<<<<< HEAD
-      vite: 4.5.0(@types/node@18.18.13)(sass@1.69.5)
-    dev: false
-
-  /vite@4.5.0(@types/node@18.18.13)(sass@1.69.5):
-    resolution: {integrity: sha512-ulr8rNLA6rkyFAlVWw2q5YJ91v098AFQ2R0PRFwPzREXOUJQPtFUG0t+/ZikhaOCDqFoDhN6/v8Sq0o4araFAw==}
-=======
-      vite: 4.4.11(@types/node@18.11.9)(sass@1.64.1)
-    dev: false
-
-  /vite@4.4.11(@types/node@18.11.9):
+      vite: 4.4.11(@types/node@18.18.13)(sass@1.69.5)
+    dev: false
+
+  /vite@4.4.11(@types/node@18.18.13)(sass@1.69.5):
     resolution: {integrity: sha512-ksNZJlkcU9b0lBwAGZGGaZHCMqHsc8OpgtoYhsQ4/I2v5cnpmmmqe5pM4nv/4Hn6G/2GhTdj0DhZh2e+Er1q5A==}
     engines: {node: ^14.18.0 || >=16.0.0}
     hasBin: true
@@ -5762,99 +5601,15 @@
       terser:
         optional: true
     dependencies:
-      '@types/node': 18.11.9
-      esbuild: 0.18.17
+      '@types/node': 18.18.13
+      esbuild: 0.18.20
       postcss: 8.4.27
       rollup: 3.29.4
-    optionalDependencies:
-      fsevents: 2.3.2
-
-  /vite@4.4.11(@types/node@18.11.9)(sass@1.64.1):
-    resolution: {integrity: sha512-ksNZJlkcU9b0lBwAGZGGaZHCMqHsc8OpgtoYhsQ4/I2v5cnpmmmqe5pM4nv/4Hn6G/2GhTdj0DhZh2e+Er1q5A==}
->>>>>>> 552b0e8d
-    engines: {node: ^14.18.0 || >=16.0.0}
-    hasBin: true
-    peerDependencies:
-      '@types/node': '>= 14'
-      less: '*'
-      lightningcss: ^1.21.0
-      sass: '*'
-      stylus: '*'
-      sugarss: '*'
-      terser: ^5.4.0
-    peerDependenciesMeta:
-      '@types/node':
-        optional: true
-      less:
-        optional: true
-      lightningcss:
-        optional: true
-      sass:
-        optional: true
-      stylus:
-        optional: true
-      sugarss:
-        optional: true
-      terser:
-        optional: true
-    dependencies:
-<<<<<<< HEAD
-      '@types/node': 18.18.13
-      esbuild: 0.18.20
-      postcss: 8.4.31
-      rollup: 3.29.4
       sass: 1.69.5
-=======
-      '@types/node': 18.11.9
-      esbuild: 0.18.17
-      postcss: 8.4.27
-      rollup: 3.29.4
-      sass: 1.64.1
->>>>>>> 552b0e8d
     optionalDependencies:
       fsevents: 2.3.3
 
-<<<<<<< HEAD
   /vitest@0.33.0(happy-dom@10.11.2):
-=======
-  /vite@4.4.11(@types/node@18.16.19):
-    resolution: {integrity: sha512-ksNZJlkcU9b0lBwAGZGGaZHCMqHsc8OpgtoYhsQ4/I2v5cnpmmmqe5pM4nv/4Hn6G/2GhTdj0DhZh2e+Er1q5A==}
-    engines: {node: ^14.18.0 || >=16.0.0}
-    hasBin: true
-    peerDependencies:
-      '@types/node': '>= 14'
-      less: '*'
-      lightningcss: ^1.21.0
-      sass: '*'
-      stylus: '*'
-      sugarss: '*'
-      terser: ^5.4.0
-    peerDependenciesMeta:
-      '@types/node':
-        optional: true
-      less:
-        optional: true
-      lightningcss:
-        optional: true
-      sass:
-        optional: true
-      stylus:
-        optional: true
-      sugarss:
-        optional: true
-      terser:
-        optional: true
-    dependencies:
-      '@types/node': 18.16.19
-      esbuild: 0.18.17
-      postcss: 8.4.27
-      rollup: 3.29.4
-    optionalDependencies:
-      fsevents: 2.3.2
-    dev: true
-
-  /vitest@0.33.0(happy-dom@10.5.2):
->>>>>>> 552b0e8d
     resolution: {integrity: sha512-1CxaugJ50xskkQ0e969R/hW47za4YXDUfWJDxip1hwbnhUjYolpfUn2AMOulqG/Dtd9WYAtkHmM/m3yKVrEejQ==}
     engines: {node: '>=v14.18.0'}
     hasBin: true
@@ -5905,15 +5660,10 @@
       picocolors: 1.0.0
       std-env: 3.5.0
       strip-literal: 1.3.0
-      tinybench: 2.5.1
+      tinybench: 2.5.0
       tinypool: 0.6.0
-<<<<<<< HEAD
-      vite: 4.5.0(@types/node@18.18.13)(sass@1.69.5)
+      vite: 4.4.11(@types/node@18.18.13)(sass@1.69.5)
       vite-node: 0.33.0(@types/node@18.18.13)
-=======
-      vite: 4.4.11(@types/node@18.16.19)
-      vite-node: 0.33.0(@types/node@18.16.19)
->>>>>>> 552b0e8d
       why-is-node-running: 2.2.2
     transitivePeerDependencies:
       - less
